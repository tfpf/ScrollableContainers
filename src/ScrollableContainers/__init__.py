--- conflicted
+++ resolved
@@ -1,13 +1,6 @@
-<<<<<<< HEAD
 for module in ('.Qt5', '.Qt6', '.Tk', '.Wx'):
     try:
         exec(f'from {module} import *')
     except ImportError:
         pass
-=======
-from .Qt5 import *
-from .Qt6 import *
-from .Tk import *
-from .Wx import *
-del Qt5, Qt6, Tk, Wx
->>>>>>> bf3edb3c
+del Qt5, Qt6, Tk, Wx